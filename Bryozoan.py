--- conflicted
+++ resolved
@@ -167,20 +167,12 @@
     Therefore, set S = b*(conductivity^z)*pressureDrop, 0 ≤ z ≤ 1/3
     As matrices (conductivity as diagonal matrix)
         S = b*abs(sum(conductivity[i,j]^z*sum(Incidence[j,k]*Pressures[k])
-<<<<<<< HEAD
-
-    Assuming dh/dt=r1*(S-s0), dC/dt = (d*h^(w-1))*dh/dt
-    dC/dt = d*(C/d)^((w-1)/w)*r*(S-s0)
-    dC/dt = d^((2w-1)/w) * C^((w-1)/w))*r(S-s0) can parameters such that:
-    dC/dt = r*(C^q)*(S-1) with q = (w-1)/w so 0<q<3/4
-=======
         
     Assuming dh/dt=r*(S-s0) (r is a constant), dC/dt = (d*h^(w-1))*dh/dt
     hence: dC/dt = d*(C/d)^((w-1)/w)*r*(S-s0) 
     dC/dt = d^((2w-1)/w) * C^((w-1)/w))*r*(S-s0) 
     One can choose parameters such that:
     dC/dt = r2*(C^((w-1)/w))*(S-1)
->>>>>>> 83d44609
     """
     w = params.get('w')
     z = params.get('yminusx')/w
